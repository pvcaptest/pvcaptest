# Changelog
All notable changes to this project will be documented in this file.

The format is based on [Keep a Changelog](https://keepachangelog.com/en/1.0.0/),
and this project adheres to [Semantic Versioning](https://semver.org/spec/v2.0.0.html).

[Unreleased]: https://github.com/pvcaptest/pvcaptest/compare/v0.6.0...HEAD
## [Unreleased]
### Added
<<<<<<< HEAD
- cp_results method warns when it automatically attempts to correct for W vs kW.

### Changed
- cp_results returns a warning if the regression formulas of the passed CapData objects do not match instead of warning and continuing.
=======
- New filter_shade method separate from the filter_pvsyst method.

### Changed
- Filter_pvsyst method filters on IL Pmin, IL Pmax, IL Vmin, and IL Vmax and warns if any of the four are missing. Previously failed if any of the four were missing.
>>>>>>> 7ccdc1af

[0.6.0]: https://github.com/pvcaptest/pvcaptest/compare/v0.5.3...v0.6.0
## [0.6.0] - 2019-09-15
### Added
- Setup Travis CI to test pull requests and test and deploy to pypi for tags on master.
- Setup project documentation hosted by Read the Docs using sphinx, nbshpinx, napolean, recommonmark, AutoStructify

### Changed
- Versioning changed from manual update in __version.py file to using versioneer to update version number from git tag.
- Updated this file to follow the Keep a Changelog formatting conventions.
- Moved repository to an organization github account from my personal github account.
- Examples moved from root/examples directory to docs/examples.
- Executed versions of the examples display on read the docs.
- All examples can be launched through binder in live notebooks.
- The environment file has been updated to work for binder and Read the Docs.

[0.5.3]: https://github.com/pvcaptest/pvcaptest/compare/v0.5.1...v0.5.3
## [0.5.3] - 2019-05-12
### Changed
- Update name and location of conda environment yml file, so there is a single file and it works with binder.
- Removed binder directory.
- Update readme to reflect changes to conda environment.yml
- Minor updates to example.
- Minor documentation string updates.

[0.5.1]: https://github.com/pvcaptest/pvcaptest/compare/v0.4.0...v0.5.1
## [0.5.1] - 2019-05-01
### Added
- Addition of clear sky modeling using pvlib library.  See new example notebook 'Clear Sky Examples'.
- Added a new method, `predict_capacities` for calculating reporting conditions and predicted outputs by month.
- New example notebook demonstrating use of `rep_cond` and `predict_capacities`.
- Add warning when filter removes all data.

### Changed
- Changed Holoviews dependency to >= v1.11.  DatLink added in v1.11 is required for scatter_hv method.
- Expanded docstring for the load_data method to more clearly explain how the method joins multiple files (by row).
- Update installation directions in README.
- Updated conda environment file (conda_env.yml) to match updated dependencies.
- **Moved all filtering and regression functionality from CapTest class into the CapData class and replace CapTest class with functions for results comparing CapData objects.**
- **Significant refactor of the rep\_cond function.  Removed any time filtering and prediction from rep\_cond.  Rep\_cond acts on filtered data in the df\_flt attribute.**
- `agg_sensors` method updated to be more explicit and flexible.
- Changed `filter_sensors` to filter based on percent difference between all combinations of pairs of sensors measuring the same environmental factor.  Corrected bug where standard deviation filter could not detect outliers with more than two, but still a small number of sensors.
- Adjusted bounds check of columns of data when importing so that translation dictionary names would not have 'valuesError' added to them.
- Made printout of bounds check results optional when loading data.
- Adjusted the type\_defs and sub\_type_defs, so that translation dictionary keys are more accurate for PVsyst data.<|MERGE_RESOLUTION|>--- conflicted
+++ resolved
@@ -7,17 +7,12 @@
 [Unreleased]: https://github.com/pvcaptest/pvcaptest/compare/v0.6.0...HEAD
 ## [Unreleased]
 ### Added
-<<<<<<< HEAD
+- New filter_shade method separate from the filter_pvsyst method.
 - cp_results method warns when it automatically attempts to correct for W vs kW.
 
 ### Changed
+- Filter_pvsyst method filters on IL Pmin, IL Pmax, IL Vmin, and IL Vmax and warns if any of the four are missing. Previously failed if any of the four were missing.
 - cp_results returns a warning if the regression formulas of the passed CapData objects do not match instead of warning and continuing.
-=======
-- New filter_shade method separate from the filter_pvsyst method.
-
-### Changed
-- Filter_pvsyst method filters on IL Pmin, IL Pmax, IL Vmin, and IL Vmax and warns if any of the four are missing. Previously failed if any of the four were missing.
->>>>>>> 7ccdc1af
 
 [0.6.0]: https://github.com/pvcaptest/pvcaptest/compare/v0.5.3...v0.6.0
 ## [0.6.0] - 2019-09-15
