--- conflicted
+++ resolved
@@ -270,16 +270,10 @@
         low *= ref_val
         high *= ref_val
 
-<<<<<<< HEAD
-    # This fails on very long column names or col names with a comma
-    flt_str = '@low <= ' + irr_col + ' <= @high'
-    indx = df.query(flt_str).index
-=======
     df_renamed = df.rename(columns={irr_col: 'poa'})
 
     flt_str = '@low <= ' + 'poa' + ' <= @high'
     indx = df_renamed.query(flt_str).index
->>>>>>> 18ff9152
 
     return df.loc[indx, :]
 
