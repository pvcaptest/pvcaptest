from captest import capdata
<<<<<<< HEAD
from captest import util
from captest import test_util
=======
from captest import prtest
>>>>>>> 43bdb419

from ._version import get_versions
__version__ = get_versions()['version']
del get_versions<|MERGE_RESOLUTION|>--- conflicted
+++ resolved
@@ -1,10 +1,7 @@
 from captest import capdata
-<<<<<<< HEAD
 from captest import util
 from captest import test_util
-=======
 from captest import prtest
->>>>>>> 43bdb419
 
 from ._version import get_versions
 __version__ = get_versions()['version']
