--- conflicted
+++ resolved
@@ -2255,7 +2255,6 @@
 
         Parameters
         ----------
-<<<<<<< HEAD
         start : str or pd.Timestamp or None, default None
             Start date for data to be returned.  If a string is passed it must
             be in format that can be converted by pandas.to_datetime.  Not
@@ -2268,20 +2267,6 @@
             Days in time period to be returned.  Not required if `start` and
             `end` are specified.
         test_date : str or pd.Timestamp or None, default None
-=======
-        start: str
-            Start date for data to be returned.  Must be in format that can be
-            converted by pandas.to_datetime.  Not required if test_date and
-            days arguments are passed.
-        end: str
-            End date for data to be returned.  Must be in format that can be
-            converted by pandas.to_datetime.  Not required if test_date and
-            days arguments are passed.
-        days: int
-            Days in time period to be returned.  Not required if start and end
-            are specified.
-        test_date: str
->>>>>>> 2b773161
             Must be format that can be converted by pandas.to_datetime.  Not
             required if `start` and `end` are specified.  Requires `days`
             argument. Time period returned will be centered on this date.
