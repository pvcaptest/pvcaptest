--- conflicted
+++ resolved
@@ -90,7 +90,7 @@
                               pd.core.indexes.base.Index,
                               'Columns might be MultiIndex; should be base index')
 
-<<<<<<< HEAD
+
     def test_source_alsoenergy(self):
         das_1 = pvc.CapData()
         das_1.load_data(path='./tests/data/col_naming_examples/',
@@ -115,7 +115,7 @@
                       'index']
         self.assertTrue(all(das_2.df.columns == col_names2),
                         'Column names are not expected value for ae_site1')
-=======
+
     def test_load_das(self):
         das = pvc.CapData()
         das = das.load_das('./tests/data/',
@@ -129,7 +129,7 @@
                               pd.core.indexes.base.Index,
                               'Columns might be MultiIndex; should be base index')
 
->>>>>>> 63fe431b
+
 
 class TestCapDataLoadMethods(unittest.TestCase):
     """Tests for load_data method."""
